--- conflicted
+++ resolved
@@ -31,12 +31,6 @@
       <env name="SOLANA_JUPITERAPIURL" value="https://api.vultisig.com/jup" />
       <env name="RPC_XRP_URL" value="https://xrplcluster.com" />
       <env name="THORCHAIN_URL" value="https://thornode.ninerealms.com" />
-<<<<<<< HEAD
-      <env name="BTC_BLOCKCHAIRURL" value="https://api.vultisig.com/blockchair" />
-      <env name="DATADOG_HOST" value="localhost" />
-      <env name="DATADOG_PORT" value="8125" />
-      <env name="HEALTHPORT" value="8184" />
-=======
       <env name="UNISWAP_ROUTERV2_ARBITRUM" value="0x4752ba5dbc23f44d87826276bf6fd6b1c372ad24" />
       <env name="UNISWAP_ROUTERV2_AVALANCHE" value="0x4752ba5dbc23f44d87826276bf6fd6b1c372ad24" />
       <env name="UNISWAP_ROUTERV2_BASE" value="0x4752ba5dbc23f44d87826276bf6fd6b1c372ad24" />
@@ -52,7 +46,6 @@
       <env name="VERIFIER_PARTYPREFIX" value="verifier" />
       <env name="VERIFIER_TOKEN" value="localhost-apikey-dca" />
       <env name="VERIFIER_URL" value="http://localhost:8080" />
->>>>>>> a04d0577
     </envs>
     <kind value="FILE" />
     <package value="github.com/vultisig/dca/cmd/worker" />
