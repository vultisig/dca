package main

import (
	"context"
	"fmt"
	"net"
	"os"

	"github.com/btcsuite/btcd/rpcclient"
	"github.com/ethereum/go-ethereum/ethclient"
	solanarpc "github.com/gagliardetto/solana-go/rpc"
	"github.com/hibiken/asynq"
	"github.com/jackc/pgx/v5/pgxpool"
	"github.com/kelseyhightower/envconfig"
	"github.com/sirupsen/logrus"
	"github.com/vultisig/dca/internal/blockchair"
	"github.com/vultisig/dca/internal/btc"
	"github.com/vultisig/dca/internal/dca"
	"github.com/vultisig/dca/internal/evm"
	"github.com/vultisig/dca/internal/health"
	"github.com/vultisig/dca/internal/jupiter"
	"github.com/vultisig/dca/internal/oneinch"
	"github.com/vultisig/dca/internal/solana"
	"github.com/vultisig/dca/internal/thorchain"
	"github.com/vultisig/dca/internal/xrp"
	btcsdk "github.com/vultisig/recipes/sdk/btc"
	evmsdk "github.com/vultisig/recipes/sdk/evm"
	xrplsdk "github.com/vultisig/recipes/sdk/xrpl"
	"github.com/vultisig/verifier/plugin"
	plugin_config "github.com/vultisig/verifier/plugin/config"
	"github.com/vultisig/verifier/plugin/keysign"
	"github.com/vultisig/verifier/plugin/policy"
	"github.com/vultisig/verifier/plugin/policy/policy_pg"
	"github.com/vultisig/verifier/plugin/scheduler/scheduler_pg"
	"github.com/vultisig/verifier/plugin/tasks"
	"github.com/vultisig/verifier/plugin/tx_indexer"
	"github.com/vultisig/verifier/plugin/tx_indexer/pkg/storage"
	"github.com/vultisig/verifier/vault"
	"github.com/vultisig/verifier/vault_config"
	"github.com/vultisig/vultisig-go/common"
	"github.com/vultisig/vultisig-go/relay"
)

func main() {
	ctx := context.Background()

	logger := logrus.New()
	logger.SetOutput(os.Stdout)
	logger.SetLevel(logrus.DebugLevel)

	cfg, err := newConfig()
	if err != nil {
		logger.Fatalf("failed to load config: %v", err)
	}

	vaultStorage, err := vault.NewBlockStorageImp(cfg.BlockStorage)
	if err != nil {
		logger.Fatalf("failed to initialize vault storage: %v", err)
	}

	redisOptions := asynq.RedisClientOpt{
		Addr:     net.JoinHostPort(cfg.Redis.Host, cfg.Redis.Port),
		Username: cfg.Redis.User,
		Password: cfg.Redis.Password,
		DB:       cfg.Redis.DB,
	}

	client := asynq.NewClient(redisOptions)
	consumer := asynq.NewServer(
		redisOptions,
		asynq.Config{
			Logger:      logger,
			Concurrency: 10,
			Queues: map[string]int{
				tasks.QUEUE_NAME: 10,
			},
		},
	)

	pgPool, err := pgxpool.New(ctx, cfg.Postgres.DSN)
	if err != nil {
		logger.Fatalf("failed to initialize Postgres pool: %v", err)
	}

	txStorage, err := plugin.WithMigrations(
		logger,
		pgPool,
		storage.NewRepo,
		"tx_indexer/pkg/storage/migrations",
	)
	if err != nil {
		logger.Fatalf("failed to initialize Postgres pool: %v", err)
	}

	supportedChains, err := tx_indexer.Chains()
	if err != nil {
		logger.Fatalf("failed to get supported chains: %v", err)
	}

	txIndexerService := tx_indexer.NewService(
		logger,
		txStorage,
		supportedChains,
	)

	vaultService, err := vault.NewManagementService(
		cfg.VaultService,
		client,
		vaultStorage,
		txIndexerService,
	)
	if err != nil {
		logger.Fatalf("failed to create vault service: %v", err)
	}

	policyStorage, err := plugin.WithMigrations(
		logger,
		pgPool,
		policy_pg.NewRepo,
		"policy/policy_pg/migrations",
	)
	if err != nil {
		logger.Fatalf("failed to initialize policy storage: %v", err)
	}

	schedulerStorage, err := plugin.WithMigrations(
		logger,
		pgPool,
		scheduler_pg.NewRepo,
		"scheduler/scheduler_pg/migrations",
	)
	if err != nil {
		logger.Fatalf("failed to initialize scheduler storage: %v", err)
	}

	policyService, err := policy.NewPolicyService(
		policyStorage,
		dca.NewSchedulerService(schedulerStorage),
		logger,
	)
	if err != nil {
		logger.Fatalf("failed to initialize policy service: %v", err)
	}

	signer := keysign.NewSigner(
		logger,
		relay.NewRelayClient(cfg.VaultService.Relay.Server),
		[]keysign.Emitter{
			keysign.NewPluginEmitter(client, tasks.TypeKeySignDKLS, tasks.QUEUE_NAME),
			keysign.NewVerifierEmitter(cfg.Verifier.URL, cfg.Verifier.Token),
		},
		[]string{
			cfg.VaultService.LocalPartyPrefix,
			cfg.Verifier.PartyPrefix,
		},
	)

	networks := make(map[common.Chain]*evm.Network)

	thorchainClient := thorchain.NewClient(cfg.ThorChain.URL)
	oneInchClient := oneinch.NewClient(cfg.OneInch.BaseURL)

	networkConfigs := []struct {
		chain  common.Chain
		rpcURL string
	}{
		{common.Ethereum, cfg.Rpc.Ethereum.URL},
		{common.Arbitrum, cfg.Rpc.Arbitrum.URL},
		{common.Avalanche, cfg.Rpc.Avalanche.URL},
		{common.BscChain, cfg.Rpc.BSC.URL},
		{common.Base, cfg.Rpc.Base.URL},
		{common.Blast, cfg.Rpc.Blast.URL},
		{common.Optimism, cfg.Rpc.Optimism.URL},
		{common.Polygon, cfg.Rpc.Polygon.URL},
	}

	for _, c := range networkConfigs {
		evmID, er := c.chain.EvmID()
		if er != nil {
			logger.Fatalf("failed to initialize evm sdk: %s %v", c.chain.String(), er)
		}

		evmRpc, er := ethclient.DialContext(ctx, c.rpcURL)
		if er != nil {
			logger.Fatalf("failed to create rpc client: %s %v", c.chain.String(), er)
		}

		evmSdk := evmsdk.NewSDK(evmID, evmRpc, evmRpc.Client())
		network, er := evm.NewNetwork(
			ctx,
			c.chain,
			c.rpcURL,
			[]evm.Provider{
				oneinch.NewProvider(oneInchClient, evmRpc, evmSdk),
				thorchain.NewProviderEvm(thorchainClient, evmRpc, evmSdk),
			},
			signer,
			txIndexerService,
		)
		if er != nil {
			logger.Fatalf("failed to initialize %s network: %v", c.chain.String(), er)
		}
		networks[c.chain] = network
	}

	btcRpcClient, err := rpcclient.New(&rpcclient.ConnConfig{
		Host:         cfg.Rpc.BTC.URL,
		HTTPPostMode: true,
		Pass:         "pass",
	}, nil)
	if err != nil {
		logger.Fatalf("failed to initialize BTC RPC client: %v", err)
	}

	thorchainBtc := thorchain.NewProviderBtc(thorchainClient)
	blockchairClient := blockchair.NewClient(cfg.BTC.BlockchairURL)

	// Initialize XRP network
	xrpClient := xrp.NewClient(cfg.Rpc.XRP.URL)
	thorchainXrp := thorchain.NewProviderXrp(thorchainClient, xrpClient)

	// Initialize XRP SDK for signing and broadcasting
	xrpRpcClient := xrplsdk.NewHTTPRPCClient([]string{cfg.Rpc.XRP.URL})
	xrpSDK := xrplsdk.NewSDK(xrpRpcClient)

	xrpNetwork := xrp.NewNetwork(
		xrp.NewSwapService([]xrp.SwapProvider{thorchainXrp}),
		xrp.NewSignerService(xrpSDK, signer, txIndexerService),
		xrpClient,
	)

	jup, err := jupiter.NewProvider(cfg.Solana.JupiterAPIURL, solanarpc.New(cfg.Rpc.Solana.URL))
	if err != nil {
		logger.Fatalf("failed to initialize Jupiter provider: %v", err)
	}

	solanaNetwork, err := solana.NewNetwork(
		ctx,
		cfg.Rpc.Solana.URL,
		[]solana.Provider{
			jup,
		},
		signer,
		txIndexerService,
	)
	if err != nil {
		logger.Fatalf("failed to initialize Solana network: %v", err)
	}

	dcaConsumer := dca.NewConsumer(
		logger,
		policyService,
		evm.NewManager(networks),
		btc.NewNetwork(
			btcRpcClient,
			thorchainBtc,
			btc.NewSwapService([]btc.SwapProvider{thorchainBtc}),
			btc.NewSignerService(btcsdk.NewSDK(blockchairClient), signer, txIndexerService),
			blockchairClient,
		),
		solanaNetwork,
		xrpNetwork,
		vaultStorage,
		cfg.VaultService.EncryptionSecret,
	)

	healthServer := health.New(cfg.HealthPort)
	go func() {
		er := healthServer.Start(ctx, logger)
		if er != nil {
			logger.Errorf("health server failed: %v", er)
		}
	}()

	mux := asynq.NewServeMux()
	mux.HandleFunc(tasks.TypePluginTransaction, dcaConsumer.Handle)
	mux.HandleFunc(tasks.TypeKeySignDKLS, vaultService.HandleKeySignDKLS)
	mux.HandleFunc(tasks.TypeReshareDKLS, vaultService.HandleReshareDKLS)
	err = consumer.Run(mux)
	if err != nil {
		logger.Fatalf("failed to run consumer: %v", err)
	}
}

type config struct {
	VaultService vault_config.Config
	BlockStorage vault_config.BlockStorage
	Postgres     plugin_config.Database
	Redis        plugin_config.Redis
	Verifier     plugin_config.Verifier
	Rpc          rpc
	OneInch      oneInchConfig
	ThorChain    thorChainConfig
	BTC          btcConfig
<<<<<<< HEAD
=======
	XRP          xrpConfig
	Solana       solanaConfig
	DataDog      dataDog
>>>>>>> 5f6f0249
	HealthPort   int
}

type oneInchConfig struct {
	BaseURL string
}

type thorChainConfig struct {
	URL string
}

type rpc struct {
	Ethereum  rpcItem
	Arbitrum  rpcItem
	Avalanche rpcItem
	BSC       rpcItem
	Base      rpcItem
	Blast     rpcItem
	Optimism  rpcItem
	Polygon   rpcItem
	BTC       rpcItem
	XRP       rpcItem
	Solana    rpcItem
}

type rpcItem struct {
	URL string
}

type btcConfig struct {
	BlockchairURL string
}

<<<<<<< HEAD
=======
type xrpConfig struct {
	RPC string
}

type solanaConfig struct {
	JupiterAPIURL string
}

type dataDog struct {
	Host string
	Port string
}

>>>>>>> 5f6f0249
func newConfig() (config, error) {
	var cfg config
	err := envconfig.Process("", &cfg)
	if err != nil {
		return config{}, fmt.Errorf("failed to process env var: %w", err)
	}
	return cfg, nil
}<|MERGE_RESOLUTION|>--- conflicted
+++ resolved
@@ -292,12 +292,8 @@
 	OneInch      oneInchConfig
 	ThorChain    thorChainConfig
 	BTC          btcConfig
-<<<<<<< HEAD
-=======
 	XRP          xrpConfig
 	Solana       solanaConfig
-	DataDog      dataDog
->>>>>>> 5f6f0249
 	HealthPort   int
 }
 
@@ -331,8 +327,6 @@
 	BlockchairURL string
 }
 
-<<<<<<< HEAD
-=======
 type xrpConfig struct {
 	RPC string
 }
@@ -341,12 +335,6 @@
 	JupiterAPIURL string
 }
 
-type dataDog struct {
-	Host string
-	Port string
-}
-
->>>>>>> 5f6f0249
 func newConfig() (config, error) {
 	var cfg config
 	err := envconfig.Process("", &cfg)
