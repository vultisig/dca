--- conflicted
+++ resolved
@@ -100,19 +100,16 @@
                 configMapKeyRef:
                   name: rpc
                   key: bitcoin
-<<<<<<< HEAD
+            - name: RPC_XRP_URL
+              valueFrom:
+                configMapKeyRef:
+                  name: rpc
+                  key: xrp
             - name: RPC_SOLANA_URL
               valueFrom:
                 configMapKeyRef:
                   name: rpc
                   key: solana
-=======
-            - name: RPC_XRP_URL
-              valueFrom:
-                configMapKeyRef:
-                  name: rpc
-                  key: xrp
->>>>>>> e62b2894
             - name: THORCHAIN_URL
               valueFrom:
                 configMapKeyRef:
