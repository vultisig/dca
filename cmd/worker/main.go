--- conflicted
+++ resolved
@@ -220,7 +220,20 @@
 	thorchainBtc := thorchain.NewProviderBtc(thorchainClient)
 	blockchairClient := blockchair.NewClient(cfg.BTC.BlockchairURL)
 
-<<<<<<< HEAD
+	// Initialize XRP network
+	xrpClient := xrp.NewClient(cfg.Rpc.XRP.URL)
+	thorchainXrp := thorchain.NewProviderXrp(thorchainClient, xrpClient)
+
+	// Initialize XRP SDK for signing and broadcasting
+	xrpRpcClient := xrplsdk.NewHTTPRPCClient([]string{cfg.Rpc.XRP.URL})
+	xrpSDK := xrplsdk.NewSDK(xrpRpcClient)
+
+	xrpNetwork := xrp.NewNetwork(
+		xrp.NewSwapService([]xrp.SwapProvider{thorchainXrp}),
+		xrp.NewSignerService(xrpSDK, signer, txIndexerService),
+		xrpClient,
+	)
+
 	jup, err := jupiter.NewProvider(cfg.Solana.JupiterAPIURL, solanarpc.New(cfg.Rpc.Solana.URL))
 	if err != nil {
 		logger.Fatalf("failed to initialize Jupiter provider: %v", err)
@@ -238,21 +251,6 @@
 	if err != nil {
 		logger.Fatalf("failed to initialize Solana network: %v", err)
 	}
-=======
-	// Initialize XRP network
-	xrpClient := xrp.NewClient(cfg.Rpc.XRP.URL)
-	thorchainXrp := thorchain.NewProviderXrp(thorchainClient, xrpClient)
-
-	// Initialize XRP SDK for signing and broadcasting
-	xrpRpcClient := xrplsdk.NewHTTPRPCClient([]string{cfg.Rpc.XRP.URL})
-	xrpSDK := xrplsdk.NewSDK(xrpRpcClient)
-
-	xrpNetwork := xrp.NewNetwork(
-		xrp.NewSwapService([]xrp.SwapProvider{thorchainXrp}),
-		xrp.NewSignerService(xrpSDK, signer, txIndexerService),
-		xrpClient,
-	)
->>>>>>> e62b2894
 
 	dcaConsumer := dca.NewConsumer(
 		logger,
@@ -265,11 +263,8 @@
 			btc.NewSignerService(btcsdk.NewSDK(blockchairClient), signer, txIndexerService),
 			blockchairClient,
 		),
-<<<<<<< HEAD
+		xrpNetwork,
 		solanaNetwork,
-=======
-		xrpNetwork,
->>>>>>> e62b2894
 		vaultStorage,
 		cfg.VaultService.EncryptionSecret,
 	)
@@ -302,11 +297,8 @@
 	Uniswap      uniswapConfig
 	ThorChain    thorChainConfig
 	BTC          btcConfig
-<<<<<<< HEAD
+	XRP          xrpConfig
 	Solana       solanaConfig
-=======
-	XRP          xrpConfig
->>>>>>> e62b2894
 	DataDog      dataDog
 	HealthPort   int
 }
@@ -340,11 +332,8 @@
 	Optimism  rpcItem
 	Polygon   rpcItem
 	BTC       rpcItem
-<<<<<<< HEAD
+	XRP       rpcItem
 	Solana    rpcItem
-=======
-	XRP       rpcItem
->>>>>>> e62b2894
 }
 
 type rpcItem struct {
@@ -355,13 +344,12 @@
 	BlockchairURL string
 }
 
-<<<<<<< HEAD
+type xrpConfig struct {
+	RPC string
+}
+
 type solanaConfig struct {
 	JupiterAPIURL string
-=======
-type xrpConfig struct {
-	RPC string
->>>>>>> e62b2894
 }
 
 type dataDog struct {
