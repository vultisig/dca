package dca

import (
	"context"
	"encoding/hex"
	"encoding/json"
	"fmt"
	"math"
	"math/big"
	"strconv"
	"strings"
	"time"

	"github.com/btcsuite/btcd/btcutil"
	"github.com/btcsuite/btcd/chaincfg"
	ecommon "github.com/ethereum/go-ethereum/common"
	"github.com/hibiken/asynq"
	"github.com/sirupsen/logrus"
	"github.com/vultisig/dca/internal/btc"
	"github.com/vultisig/dca/internal/evm"
<<<<<<< HEAD
	"github.com/vultisig/dca/internal/solana"
	"github.com/vultisig/dca/internal/util"
=======
	"github.com/vultisig/dca/internal/xrp"
>>>>>>> e62b2894
	"github.com/vultisig/mobile-tss-lib/tss"
	rtypes "github.com/vultisig/recipes/types"
	"github.com/vultisig/verifier/plugin/policy"
	"github.com/vultisig/verifier/plugin/scheduler"
	"github.com/vultisig/verifier/plugin/tx_indexer/pkg/rpc"
	"github.com/vultisig/verifier/types"
	"github.com/vultisig/verifier/vault"
	"github.com/vultisig/vultisig-go/address"
	"github.com/vultisig/vultisig-go/common"
)

type Consumer struct {
	logger      *logrus.Logger
	policy      policy.Service
	evm         *evm.Manager
	btc         *btc.Network
<<<<<<< HEAD
	solana      *solana.Network
=======
	xrp         *xrp.Network
>>>>>>> e62b2894
	vault       vault.Storage
	vaultSecret string
}

func NewConsumer(
	logger *logrus.Logger,
	policy policy.Service,
	evm *evm.Manager,
	btc *btc.Network,
<<<<<<< HEAD
	solana *solana.Network,
=======
	xrp *xrp.Network,
>>>>>>> e62b2894
	vault vault.Storage,
	vaultSecret string,
) *Consumer {
	return &Consumer{
		logger:      logger.WithField("pkg", "dca.Consumer").Logger,
		policy:      policy,
		evm:         evm,
		btc:         btc,
<<<<<<< HEAD
		solana:      solana,
=======
		xrp:         xrp,
>>>>>>> e62b2894
		vault:       vault,
		vaultSecret: vaultSecret,
	}
}

func (c *Consumer) handle(ctx context.Context, t *asynq.Task) error {
	var trigger scheduler.Scheduler
	if err := json.Unmarshal(t.Payload(), &trigger); err != nil {
		return fmt.Errorf("failed to unmarshal trigger payload: %w", err)
	}

	pol, err := c.policy.GetPluginPolicy(ctx, trigger.PolicyID)
	if err != nil {
		return fmt.Errorf("failed to get policy: %w", err)
	}

	recipe, err := pol.GetRecipe()
	if err != nil {
		return fmt.Errorf("failed to get recipe: %w", err)
	}

	cfg := recipe.GetConfiguration().AsMap()

	fromAmountStr, ok := cfg[fromAmount].(string)
	if !ok {
		return fmt.Errorf("failed to get fromAmount: %w", err)
	}

	// optional fields
	fromAssetStr := util.GetStr(cfg, fromAsset)
	toAssetStr := util.GetStr(cfg, toAsset)

	toAddressStr, ok := cfg[toAddress].(string)
	if !ok {
		return fmt.Errorf("failed to get toAddress: %w", err)
	}

	fromChainTyped, err := getChainFromCfg(cfg, fromChain)
	if err != nil {
		return fmt.Errorf("failed to get fromChain: %w", err)
	}

	if fromChainTyped == common.Bitcoin {
		er := c.handleBtcSwap(ctx, pol, cfg, fromAmountStr, toAssetStr, toAddressStr)
		if er != nil {
			return fmt.Errorf("failed to handle BTC swap: %w", er)
		}
		return nil
	}

<<<<<<< HEAD
	if fromChainTyped == common.Solana {
		er := c.handleSolanaSwap(ctx, pol, cfg, fromAmountStr, fromAssetStr, toAssetStr, toAddressStr)
		if er != nil {
			return fmt.Errorf("failed to handle Solana swap: %w", er)
=======
	if fromChainTyped == common.XRP {
		er := c.handleXrpSwap(ctx, pol, cfg, fromAmountStr, toAssetStr, toAddressStr)
		if er != nil {
			return fmt.Errorf("failed to handle XRP swap: %w", er)
>>>>>>> e62b2894
		}
		return nil
	}

	err = c.handleEvmSwap(
		ctx,
		pol,
		recipe,
		trigger,
		cfg,
		fromChainTyped,
		fromAssetStr,
		fromAmountStr,
		toAssetStr,
		toAddressStr,
	)
	if err != nil {
		return fmt.Errorf("failed to handle EVM swap: %w", err)
	}
	return nil
}

func (c *Consumer) Handle(ctx context.Context, t *asynq.Task) error {
	ctx, cancel := context.WithTimeout(ctx, 5*time.Minute)
	defer cancel()

	err := c.handle(ctx, t)
	if err != nil {
		c.logger.WithError(err).Error("failed to handle trigger")
		return asynq.SkipRetry
	}
	return nil
}

func (c *Consumer) evmPubToAddress(chain common.Chain, pub string) (ecommon.Address, error) {
	vaultContent, err := c.vault.GetVault(common.GetVaultBackupFilename(pub, string(types.PluginVultisigDCA_0000)))
	if err != nil {
		return ecommon.Address{}, fmt.Errorf("failed to get vault content: %w", err)
	}

	vlt, err := common.DecryptVaultFromBackup(c.vaultSecret, vaultContent)
	if err != nil {
		return ecommon.Address{}, fmt.Errorf("failed to decrypt vault: %w", err)
	}

	childPub, err := tss.GetDerivedPubKey(pub, vlt.GetHexChainCode(), chain.GetDerivePath(), false)
	if err != nil {
		return ecommon.Address{}, fmt.Errorf("failed to get derived pubkey: %w", err)
	}

	addr, err := address.GetEVMAddress(childPub)
	if err != nil {
		return ecommon.Address{}, fmt.Errorf("failed to get address: %w", err)
	}
	return ecommon.HexToAddress(addr), nil
}

func (c *Consumer) btcPubToAddress(rootPub string) (btcutil.Address, *btcutil.AddressPubKey, error) {
	vaultContent, err := c.vault.GetVault(common.GetVaultBackupFilename(rootPub, string(types.PluginVultisigDCA_0000)))
	if err != nil {
		return nil, nil, fmt.Errorf("failed to get vault content: %w", err)
	}

	vlt, err := common.DecryptVaultFromBackup(c.vaultSecret, vaultContent)
	if err != nil {
		return nil, nil, fmt.Errorf("failed to decrypt vault: %w", err)
	}

	childPub, err := tss.GetDerivedPubKey(rootPub, vlt.GetHexChainCode(), common.Bitcoin.GetDerivePath(), false)
	if err != nil {
		return nil, nil, fmt.Errorf("failed to get derived pubkey: %w", err)
	}

	addr, err := address.GetBitcoinAddress(childPub)
	if err != nil {
		return nil, nil, fmt.Errorf("failed to get address: %w", err)
	}

	btcAddr, err := btcutil.DecodeAddress(addr, &chaincfg.MainNetParams)
	if err != nil {
		return nil, nil, fmt.Errorf("failed to decode BTC address: %w", err)
	}

	pubKeyBytes, err := hex.DecodeString(childPub)
	if err != nil {
		return nil, nil, fmt.Errorf("invalid derived ECDSA public key: %w", err)
	}
	pub, err := btcutil.NewAddressPubKey(pubKeyBytes, &chaincfg.MainNetParams)
	if err != nil {
		return nil, nil, fmt.Errorf("fail to get public key hash: %w", err)
	}

	return btcAddr, pub, nil
}

<<<<<<< HEAD
func (c *Consumer) solanaPubToAddress(rootPub string) (string, error) {
	vaultContent, err := c.vault.GetVault(common.GetVaultBackupFilename(rootPub, string(types.PluginVultisigDCA_0000)))
	if err != nil {
		return "", fmt.Errorf("failed to get vault content: %w", err)
=======
func (c *Consumer) xrpPubToAddress(rootPub string) (string, string, error) {
	vaultContent, err := c.vault.GetVault(common.GetVaultBackupFilename(rootPub, string(types.PluginVultisigDCA_0000)))
	if err != nil {
		return "", "", fmt.Errorf("failed to get vault content: %w", err)
>>>>>>> e62b2894
	}

	vlt, err := common.DecryptVaultFromBackup(c.vaultSecret, vaultContent)
	if err != nil {
<<<<<<< HEAD
		return "", fmt.Errorf("failed to decrypt vault: %w", err)
	}

	addr, err := address.GetSolAddress(vlt.GetPublicKeyEddsa())
	if err != nil {
		return "", fmt.Errorf("failed to get Solana address: %w", err)
	}

	return addr, nil
=======
		return "", "", fmt.Errorf("failed to decrypt vault: %w", err)
	}

	childPub, err := tss.GetDerivedPubKey(rootPub, vlt.GetHexChainCode(), common.XRP.GetDerivePath(), false)
	if err != nil {
		return "", "", fmt.Errorf("failed to get derived pubkey: %w", err)
	}

	addr, err := address.GetXRPAddress(childPub)
	if err != nil {
		return "", "", fmt.Errorf("failed to get XRP address: %w", err)
	}
	
	return addr, childPub, nil
}

func (c *Consumer) handleXrpSwap(
	ctx context.Context,
	pol *types.PluginPolicy,
	cfg map[string]any,
	fromAmount, toAsset, toAddress string,
) error {
	fromAddressStr, childPubKey, err := c.xrpPubToAddress(pol.PublicKey)
	if err != nil {
		return fmt.Errorf("failed to get XRP address from policy PublicKey: %w", err)
	}

	fromAmountDrops, err := parseUint64(fromAmount)
	if err != nil {
		return fmt.Errorf("failed to parse fromAmount: %w", err)
	}

	toChainTyped, err := getChainFromCfg(cfg, toChain)
	if err != nil {
		return fmt.Errorf("failed to get toChain: %w", err)
	}

	from := xrp.From{
		Address: fromAddressStr,
		Amount:  fromAmountDrops,
		PubKey:  childPubKey,
		// Sequence will be auto-fetched by network
	}

	to := xrp.To{
		Chain:   toChainTyped,
		AssetID: toAsset,
		Address: toAddress,
	}

	c.logger.WithFields(logrus.Fields{
		"policyID":    pol.ID.String(),
		"fromAddress": fromAddressStr,
		"fromAmount":  fromAmountDrops,
		"toChain":     toChainTyped.String(),
		"toAsset":     toAsset,
		"toAddress":   toAddress,
	}).Info("handling XRP swap")

	txHash, err := c.xrp.Swap(ctx, *pol, from, to)
	if err != nil {
		return fmt.Errorf("failed to execute XRP swap: %w", err)
	}

	c.logger.WithField("txHash", txHash).Info("XRP swap executed successfully")
	return nil
}

func parseUint64(s string) (uint64, error) {
	return strconv.ParseUint(s, 10, 64)
>>>>>>> e62b2894
}

func (c *Consumer) handleBtcSwap(
	ctx context.Context,
	pol *types.PluginPolicy,
	cfg map[string]any,
	fromAmount, toAsset, toAddress string,
) error {
	fromAddressTyped, childPub, err := c.btcPubToAddress(pol.PublicKey)
	if err != nil {
		return fmt.Errorf("failed to get BTC address from policy PublicKey: %w", err)
	}

	fromAmountInt, ok := new(big.Int).SetString(fromAmount, 10)
	if !ok {
		return fmt.Errorf("failed to parse fromAmount: %s", fromAmount)
	}
	if !fromAmountInt.IsUint64() {
		return fmt.Errorf("fromAmount too large for uint64: %s", fromAmount)
	}
	fromAmountSats := fromAmountInt.Uint64()

	toChainTyped, err := getChainFromCfg(cfg, toChain)
	if err != nil {
		return fmt.Errorf("failed to get toChain: %w", err)
	}

	from := btc.From{
		PubKey:  childPub,
		Address: fromAddressTyped,
		Amount:  fromAmountSats,
	}

	to := btc.To{
		Chain:   toChainTyped,
		AssetID: toAsset,
		Address: toAddress,
	}

	c.logger.WithFields(logrus.Fields{
		"policyID":    pol.ID.String(),
		"fromAddress": fromAddressTyped.String(),
		"fromAmount":  fromAmountSats,
		"toChain":     toChainTyped.String(),
		"toAsset":     toAsset,
		"toAddress":   toAddress,
	}).Info("handling BTC swap")

	txHash, err := c.btc.Swap(ctx, *pol, from, to)
	if err != nil {
		return fmt.Errorf("failed to execute BTC swap: %w", err)
	}

	c.logger.WithField("txHash", txHash).Info("BTC swap executed successfully")
	return nil
}

func (c *Consumer) handleSolanaSwap(
	ctx context.Context,
	pol *types.PluginPolicy,
	cfg map[string]any,
	fromAmount, fromAsset, toAsset, toAddress string,
) error {
	fromAddressTyped, err := c.solanaPubToAddress(pol.PublicKey)
	if err != nil {
		return fmt.Errorf("failed to get Solana address from policy PublicKey: %w", err)
	}

	fromAmountTyped, ok := new(big.Int).SetString(fromAmount, 10)
	if !ok {
		return fmt.Errorf("failed to parse fromAmount: %s", fromAmount)
	}

	toChainTyped, err := getChainFromCfg(cfg, toChain)
	if err != nil {
		return fmt.Errorf("failed to get toChain: %w", err)
	}

	from := solana.From{
		Amount:  fromAmountTyped,
		AssetID: fromAsset,
		Address: fromAddressTyped,
	}

	to := solana.To{
		Chain:   toChainTyped,
		AssetID: toAsset,
		Address: toAddress,
	}

	c.logger.WithFields(logrus.Fields{
		"policyID":    pol.ID.String(),
		"fromAddress": fromAddressTyped,
		"fromAmount":  fromAmountTyped.String(),
		"toChain":     toChainTyped.String(),
		"toAsset":     toAsset,
		"toAddress":   toAddress,
	}).Info("handling Solana swap")

	txHash, err := c.solana.Swap(ctx, *pol, from, to)
	if err != nil {
		return fmt.Errorf("failed to execute Solana swap: %w", err)
	}

	c.logger.WithField("txHash", txHash).Info("Solana swap executed successfully")
	return nil
}

func (c *Consumer) handleEvmSwap(
	ctx context.Context,
	pol *types.PluginPolicy,
	recipe *rtypes.Policy,
	trigger scheduler.Scheduler,
	cfg map[string]any,
	fromChain common.Chain,
	fromAsset, fromAmount, toAsset, toAddress string,
) error {
	fromAssetTyped := ecommon.HexToAddress(fromAsset)
	fromAddressTyped, err := c.evmPubToAddress(fromChain, pol.PublicKey)
	if err != nil {
		return fmt.Errorf("failed to parse policy PublicKey: %w", err)
	}
	fromAmountTyped, ok := new(big.Int).SetString(fromAmount, 10)
	if !ok {
		return fmt.Errorf("failed to parse fromAmountStr: %w", err)
	}

	toChainTyped, err := getChainFromCfg(cfg, toChain)
	if err != nil {
		return fmt.Errorf("failed to get toChain: %w", err)
	}

	network, err := c.evm.Get(fromChain)
	if err != nil {
		return fmt.Errorf("failed to get network: %w", err)
	}

	spender, err := findApproveSpender(fromChain, recipe.GetRules())
	if err != nil {
		return fmt.Errorf("failed to find approve rule: %w", err)
	}

	l := c.logger.WithFields(logrus.Fields{
		"policyID":   trigger.PolicyID.String(),
		"spender":    spender.String(),
		"fromChain":  fromChain.String(),
		"fromAsset":  fromAssetTyped.String(),
		"fromAmount": fromAmountTyped.String(),
		"toChain":    toChainTyped.String(),
		"toAsset":    toAsset,
		"toAddress":  toAddress,
	})

	shouldApprove, approveTx, err := network.Approve.CheckAllowance(
		ctx,
		fromAssetTyped,
		fromAddressTyped,
		spender,
		new(big.Int).SetUint64(math.MaxUint64),
	)
	if err != nil {
		return fmt.Errorf("failed to check allowance & build approve: %w", err)
	}
	if shouldApprove {
		l.Info("approve needed, wait mined")

		hash, er := network.Signer.SignAndBroadcast(ctx, fromChain, *pol, approveTx)
		if er != nil {
			return fmt.Errorf("failed to sign & broadcast approve: %w", er)
		}
		st, er := network.Status.WaitMined(ctx, hash)
		if er != nil {
			return fmt.Errorf(
				"failed to wait approve: %s, hash=%s, chain=%s",
				st,
				hash,
				fromChain.String(),
			)
		}
		if st != rpc.TxOnChainSuccess {
			return fmt.Errorf(
				"failed to land approve: %s, hash=%s, chain=%s",
				st,
				hash,
				fromChain.String(),
			)
		}
	}

	swapTx, err := network.Swap.FindBestAmountOut(
		ctx,
		evm.From{
			Amount:  fromAmountTyped,
			Chain:   fromChain,
			AssetID: fromAssetTyped,
			Address: fromAddressTyped,
		},
		evm.To{
			Chain:   toChainTyped,
			AssetID: toAsset,
			Address: toAddress,
		},
	)
	if err != nil {
		return fmt.Errorf("failed to build swap tx: %w", err)
	}
	l.Info("swap route found")

	_, err = network.Signer.SignAndBroadcast(ctx, fromChain, *pol, swapTx)
	if err != nil {
		return fmt.Errorf("failed to sign & broadcast swap: %w", err)
	}

	l.Info("tx signed & broadcasted")
	return nil
}

func getChainFromCfg(cfg map[string]interface{}, field string) (common.Chain, error) {
	chainStr, ok := cfg[field].(string)
	if !ok {
		return 0, fmt.Errorf("failed to get chain: %s", field)
	}

	chainTyped, err := common.FromString(chainStr)
	if err != nil {
		return 0, fmt.Errorf("failed to parse chain: %w", err)
	}
	return chainTyped, nil
}

func findApproveSpender(chain common.Chain, rules []*rtypes.Rule) (ecommon.Address, error) {
	for _, rule := range rules {
		if rule.GetResource() == fmt.Sprintf("%s.erc20.approve", strings.ToLower(chain.String())) {
			for _, constraint := range rule.GetParameterConstraints() {
				if strings.EqualFold(constraint.GetParameterName(), "spender") {
					return ecommon.HexToAddress(constraint.GetConstraint().GetFixedValue()), nil
				}
			}
		}
	}
	return ecommon.Address{}, fmt.Errorf("approve rule not found")
}<|MERGE_RESOLUTION|>--- conflicted
+++ resolved
@@ -18,12 +18,9 @@
 	"github.com/sirupsen/logrus"
 	"github.com/vultisig/dca/internal/btc"
 	"github.com/vultisig/dca/internal/evm"
-<<<<<<< HEAD
+	"github.com/vultisig/dca/internal/xrp"
 	"github.com/vultisig/dca/internal/solana"
 	"github.com/vultisig/dca/internal/util"
-=======
-	"github.com/vultisig/dca/internal/xrp"
->>>>>>> e62b2894
 	"github.com/vultisig/mobile-tss-lib/tss"
 	rtypes "github.com/vultisig/recipes/types"
 	"github.com/vultisig/verifier/plugin/policy"
@@ -40,11 +37,8 @@
 	policy      policy.Service
 	evm         *evm.Manager
 	btc         *btc.Network
-<<<<<<< HEAD
+	xrp         *xrp.Network
 	solana      *solana.Network
-=======
-	xrp         *xrp.Network
->>>>>>> e62b2894
 	vault       vault.Storage
 	vaultSecret string
 }
@@ -54,11 +48,8 @@
 	policy policy.Service,
 	evm *evm.Manager,
 	btc *btc.Network,
-<<<<<<< HEAD
 	solana *solana.Network,
-=======
 	xrp *xrp.Network,
->>>>>>> e62b2894
 	vault vault.Storage,
 	vaultSecret string,
 ) *Consumer {
@@ -67,11 +58,8 @@
 		policy:      policy,
 		evm:         evm,
 		btc:         btc,
-<<<<<<< HEAD
+		xrp:         xrp,
 		solana:      solana,
-=======
-		xrp:         xrp,
->>>>>>> e62b2894
 		vault:       vault,
 		vaultSecret: vaultSecret,
 	}
@@ -122,17 +110,18 @@
 		return nil
 	}
 
-<<<<<<< HEAD
+	if fromChainTyped == common.XRP {
+		er := c.handleXrpSwap(ctx, pol, cfg, fromAmountStr, toAssetStr, toAddressStr)
+		if er != nil {
+			return fmt.Errorf("failed to handle XRP swap: %w", er)
+		}
+		return nil
+	}
+
 	if fromChainTyped == common.Solana {
 		er := c.handleSolanaSwap(ctx, pol, cfg, fromAmountStr, fromAssetStr, toAssetStr, toAddressStr)
 		if er != nil {
 			return fmt.Errorf("failed to handle Solana swap: %w", er)
-=======
-	if fromChainTyped == common.XRP {
-		er := c.handleXrpSwap(ctx, pol, cfg, fromAmountStr, toAssetStr, toAddressStr)
-		if er != nil {
-			return fmt.Errorf("failed to handle XRP swap: %w", er)
->>>>>>> e62b2894
 		}
 		return nil
 	}
@@ -228,32 +217,14 @@
 	return btcAddr, pub, nil
 }
 
-<<<<<<< HEAD
-func (c *Consumer) solanaPubToAddress(rootPub string) (string, error) {
-	vaultContent, err := c.vault.GetVault(common.GetVaultBackupFilename(rootPub, string(types.PluginVultisigDCA_0000)))
-	if err != nil {
-		return "", fmt.Errorf("failed to get vault content: %w", err)
-=======
 func (c *Consumer) xrpPubToAddress(rootPub string) (string, string, error) {
 	vaultContent, err := c.vault.GetVault(common.GetVaultBackupFilename(rootPub, string(types.PluginVultisigDCA_0000)))
 	if err != nil {
 		return "", "", fmt.Errorf("failed to get vault content: %w", err)
->>>>>>> e62b2894
 	}
 
 	vlt, err := common.DecryptVaultFromBackup(c.vaultSecret, vaultContent)
 	if err != nil {
-<<<<<<< HEAD
-		return "", fmt.Errorf("failed to decrypt vault: %w", err)
-	}
-
-	addr, err := address.GetSolAddress(vlt.GetPublicKeyEddsa())
-	if err != nil {
-		return "", fmt.Errorf("failed to get Solana address: %w", err)
-	}
-
-	return addr, nil
-=======
 		return "", "", fmt.Errorf("failed to decrypt vault: %w", err)
 	}
 
@@ -266,7 +237,7 @@
 	if err != nil {
 		return "", "", fmt.Errorf("failed to get XRP address: %w", err)
 	}
-	
+
 	return addr, childPub, nil
 }
 
@@ -324,7 +295,25 @@
 
 func parseUint64(s string) (uint64, error) {
 	return strconv.ParseUint(s, 10, 64)
->>>>>>> e62b2894
+}
+
+func (c *Consumer) solanaPubToAddress(rootPub string) (string, error) {
+	vaultContent, err := c.vault.GetVault(common.GetVaultBackupFilename(rootPub, string(types.PluginVultisigDCA_0000)))
+	if err != nil {
+		return "", fmt.Errorf("failed to get vault content: %w", err)
+	}
+
+	vlt, err := common.DecryptVaultFromBackup(c.vaultSecret, vaultContent)
+	if err != nil {
+		return "", fmt.Errorf("failed to decrypt vault: %w", err)
+	}
+
+	addr, err := address.GetSolAddress(vlt.GetPublicKeyEddsa())
+	if err != nil {
+		return "", fmt.Errorf("failed to get Solana address: %w", err)
+	}
+
+	return addr, nil
 }
 
 func (c *Consumer) handleBtcSwap(
