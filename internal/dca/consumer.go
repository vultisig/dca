--- conflicted
+++ resolved
@@ -158,17 +158,18 @@
 			return nil
 		}
 
-<<<<<<< HEAD
+		if fromChainTyped == common.Solana {
+			er := c.handleSolanaSend(ctx, pol, fromAssetTokenStr, fromAmountStr, toAddressStr)
+			if er != nil {
+				return fmt.Errorf("failed to handle Solana send: %w", er)
+			}
+			return nil
+		}
+
 		if fromChainTyped == common.Bitcoin {
 			er := c.handleBtcSend(ctx, pol, fromAmountStr, toAddressStr)
 			if er != nil {
 				return fmt.Errorf("failed to handle BTC send: %w", er)
-=======
-		if fromChainTyped == common.Solana {
-			er := c.handleSolanaSend(ctx, pol, fromAssetTokenStr, fromAmountStr, toAddressStr)
-			if er != nil {
-				return fmt.Errorf("failed to handle Solana send: %w", er)
->>>>>>> b35d5619
 			}
 			return nil
 		}
