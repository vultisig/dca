apiVersion: apps/v1
kind: Deployment
metadata:
  name: worker
  labels:
    app: worker
spec:
  replicas: 1
  selector:
    matchLabels:
      app: worker
  template:
    metadata:
      labels:
        app: worker
    spec:
      imagePullSecrets:
        - name: ghcr
      containers:
        - name: worker
          image: busybox
          command: ["/app/main"]
          ports:
            - containerPort: 80
              name: health
          env:
            - name: HEALTHPORT
              value: "80"
            - name: VAULTSERVICE_RELAY_SERVER
              valueFrom:
                configMapKeyRef:
                  name: relay
                  key: url
            - name: VAULTSERVICE_LOCALPARTYPREFIX
              value: "vultisig-dca-0000"
            - name: VAULTSERVICE_ENCRYPTIONSECRET
              valueFrom:
                secretKeyRef:
                  name: encryption
                  key: secret
            - name: VAULTSERVICE_DOSETUPMSG
              value: "true"
            - name: VERIFIER_URL
              valueFrom:
                configMapKeyRef:
                  name: verifier
                  key: url
            - name: VERIFIER_TOKEN
              valueFrom:
                secretKeyRef:
                  name: verifier
                  key: token
            - name: VERIFIER_PARTYPREFIX
              valueFrom:
                configMapKeyRef:
                  name: verifier
                  key: party-prefix
            - name: RPC_ETHEREUM_URL
              valueFrom:
                configMapKeyRef:
                  name: rpc
                  key: ethereum
            - name: RPC_ARBITRUM_URL
              valueFrom:
                configMapKeyRef:
                  name: rpc
                  key: arbitrum
            - name: RPC_AVALANCHE_URL
              valueFrom:
                configMapKeyRef:
                  name: rpc
                  key: avalanche
            - name: RPC_BSC_URL
              valueFrom:
                configMapKeyRef:
                  name: rpc
                  key: bsc
            - name: RPC_BASE_URL
              valueFrom:
                configMapKeyRef:
                  name: rpc
                  key: base
            - name: RPC_BLAST_URL
              valueFrom:
                configMapKeyRef:
                  name: rpc
                  key: blast
            - name: RPC_OPTIMISM_URL
              valueFrom:
                configMapKeyRef:
                  name: rpc
                  key: optimism
            - name: RPC_POLYGON_URL
              valueFrom:
                configMapKeyRef:
                  name: rpc
                  key: polygon
            - name: RPC_BTC_URL
              valueFrom:
                configMapKeyRef:
                  name: rpc
                  key: bitcoin
            - name: RPC_XRP_URL
              valueFrom:
                configMapKeyRef:
                  name: rpc
                  key: xrp
            - name: RPC_SOLANA_URL
              valueFrom:
                configMapKeyRef:
                  name: rpc
                  key: solana
            - name: THORCHAIN_URL
              valueFrom:
                configMapKeyRef:
                  name: thorchain
                  key: url
            - name: BTC_BLOCKCHAIRURL
              valueFrom:
                configMapKeyRef:
                  name: blockchair
                  key: url
<<<<<<< HEAD
=======
            - name: SOLANA_JUPITERAPIURL
              valueFrom:
                configMapKeyRef:
                  name: solana
                  key: jupiter-api-url
            - name: UNISWAP_ROUTERV2_ETHEREUM
              valueFrom:
                configMapKeyRef:
                  name: uniswap
                  key: router-v2-ethereum
            - name: UNISWAP_ROUTERV2_ARBITRUM
              valueFrom:
                configMapKeyRef:
                  name: uniswap
                  key: router-v2-arbitrum
            - name: UNISWAP_ROUTERV2_AVALANCHE
              valueFrom:
                configMapKeyRef:
                  name: uniswap
                  key: router-v2-avalanche
            - name: UNISWAP_ROUTERV2_BSC
              valueFrom:
                configMapKeyRef:
                  name: uniswap
                  key: router-v2-bsc
            - name: UNISWAP_ROUTERV2_BASE
              valueFrom:
                configMapKeyRef:
                  name: uniswap
                  key: router-v2-base
            - name: UNISWAP_ROUTERV2_BLAST
              valueFrom:
                configMapKeyRef:
                  name: uniswap
                  key: router-v2-blast
            - name: UNISWAP_ROUTERV2_OPTIMISM
              valueFrom:
                configMapKeyRef:
                  name: uniswap
                  key: router-v2-optimism
            - name: UNISWAP_ROUTERV2_POLYGON
              valueFrom:
                configMapKeyRef:
                  name: uniswap
                  key: router-v2-polygon
>>>>>>> a04d0577
            - name: BLOCKSTORAGE_HOST
              valueFrom:
                configMapKeyRef:
                  name: minio
                  key: host
            - name: BLOCKSTORAGE_REGION
              valueFrom:
                configMapKeyRef:
                  name: minio
                  key: region
            - name: BLOCKSTORAGE_ACCESSKEY
              valueFrom:
                secretKeyRef:
                  name: minio
                  key: root-user
            - name: BLOCKSTORAGE_SECRETKEY
              valueFrom:
                secretKeyRef:
                  name: minio
                  key: root-password
            - name: BLOCKSTORAGE_BUCKET
              valueFrom:
                configMapKeyRef:
                  name: minio
                  key: bucket
            - name: POSTGRES_DSN
              valueFrom:
                secretKeyRef:
                  name: postgres
                  key: dsn
            - name: REDIS_HOST
              valueFrom:
                configMapKeyRef:
                  name: redis
                  key: host
            - name: REDIS_PORT
              valueFrom:
                configMapKeyRef:
                  name: redis
                  key: port
            - name: REDIS_PASSWORD
              valueFrom:
                secretKeyRef:
                  name: redis
                  key: redis-password
            - name: DATADOG_HOST
              valueFrom:
                configMapKeyRef:
                  name: datadog
                  key: host
            - name: DATADOG_PORT
              valueFrom:
                configMapKeyRef:
                  name: datadog
                  key: port
          resources:
            requests:
              memory: "32Mi"
              cpu: "50m"
            limits:
              memory: "512Mi"
              cpu: "500m"
          readinessProbe:
            httpGet:
              path: /healthz
              port: 80
          livenessProbe:
            httpGet:
              path: /healthz
              port: 80<|MERGE_RESOLUTION|>--- conflicted
+++ resolved
@@ -120,54 +120,11 @@
                 configMapKeyRef:
                   name: blockchair
                   key: url
-<<<<<<< HEAD
-=======
             - name: SOLANA_JUPITERAPIURL
               valueFrom:
                 configMapKeyRef:
                   name: solana
                   key: jupiter-api-url
-            - name: UNISWAP_ROUTERV2_ETHEREUM
-              valueFrom:
-                configMapKeyRef:
-                  name: uniswap
-                  key: router-v2-ethereum
-            - name: UNISWAP_ROUTERV2_ARBITRUM
-              valueFrom:
-                configMapKeyRef:
-                  name: uniswap
-                  key: router-v2-arbitrum
-            - name: UNISWAP_ROUTERV2_AVALANCHE
-              valueFrom:
-                configMapKeyRef:
-                  name: uniswap
-                  key: router-v2-avalanche
-            - name: UNISWAP_ROUTERV2_BSC
-              valueFrom:
-                configMapKeyRef:
-                  name: uniswap
-                  key: router-v2-bsc
-            - name: UNISWAP_ROUTERV2_BASE
-              valueFrom:
-                configMapKeyRef:
-                  name: uniswap
-                  key: router-v2-base
-            - name: UNISWAP_ROUTERV2_BLAST
-              valueFrom:
-                configMapKeyRef:
-                  name: uniswap
-                  key: router-v2-blast
-            - name: UNISWAP_ROUTERV2_OPTIMISM
-              valueFrom:
-                configMapKeyRef:
-                  name: uniswap
-                  key: router-v2-optimism
-            - name: UNISWAP_ROUTERV2_POLYGON
-              valueFrom:
-                configMapKeyRef:
-                  name: uniswap
-                  key: router-v2-polygon
->>>>>>> a04d0577
             - name: BLOCKSTORAGE_HOST
               valueFrom:
                 configMapKeyRef:
