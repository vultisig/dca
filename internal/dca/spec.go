--- conflicted
+++ resolved
@@ -36,24 +36,21 @@
 	toChain   = "toChain"
 	toAsset   = "toAsset"
 	toAddress = "toAddress"
-<<<<<<< HEAD
 )
 
 // THORChain memo pattern templates
 const (
 	// Pattern for native BTC only: SWAP:BTC.BTC:address or =:b:address
 	memoPatternNativeBTC = "^(SWAP|=):(BTC\\.BTC|b):%s(:.*)?$"
-	
+
 	// Pattern for native token on specific EVM chain: SWAP:ETH.ETH:address or =:e:address
 	memoPatternNativeEVM = "^(SWAP|=):(%s\\.%s|[a-z]):%s(:.*)?$"
-	
+
 	// Pattern for any token on specific EVM chain: SWAP:ETH.USDC-0x123:address or =:e:address
 	memoPatternEvmToken = "^(SWAP|=):(%s\\.[A-Z0-9.-]+|[a-z]):%s(:.*)?$"
-	
+
 	// Pattern for any asset to specific address: SWAP:ANYTHING:address
 	memoPatternAnyAsset = "^(SWAP|=):[a-zA-Z0-9.-]+:%s(:.*)?$"
-=======
->>>>>>> b048b327
 )
 
 const (
